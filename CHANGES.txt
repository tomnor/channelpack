<<<<<<< HEAD
**0.2.0 (2014-??-??)**


* Update append_load method in pack.ChannelPack. Keep data on all files loaded
  in metamulti dict, including the new file.

* Add method rebase in ChannelPack, rebase and align a channel.

* Add a module lazyutils. Helpers to get file names, remembering locations.???

* Docs initiated and uploaded. http://pythonhosted.org/channelpack.???

* The dbf reader function replace missing values with numpy.NaN if the data is
  numeric. This means that all numeric values will be floats, even though they
  are specified as integers in the source data file.

**0.1.2 (2014-09-??)**

* Docs made available. Readme updated.
=======
**0.1.2 (2014-09-21)**

* Bugfix (hopefully) with the start and stop conditions. Addition in function
  _startstop_bool in datautils module. Start conditions could be "ignored".
>>>>>>> 7031efc8

**0.1.1 (2014-08-16)**


* Editorials on the README file. Some updates in the setup.py file.


**0.1.0 (2014-08-16)**


* Initial release<|MERGE_RESOLUTION|>--- conflicted
+++ resolved
@@ -1,4 +1,3 @@
-<<<<<<< HEAD
 **0.2.0 (2014-??-??)**
 
 
@@ -15,15 +14,14 @@
   numeric. This means that all numeric values will be floats, even though they
   are specified as integers in the source data file.
 
-**0.1.2 (2014-09-??)**
+**0.1.3 (2014-09-??)**
 
 * Docs made available. Readme updated.
-=======
+
 **0.1.2 (2014-09-21)**
 
 * Bugfix (hopefully) with the start and stop conditions. Addition in function
   _startstop_bool in datautils module. Start conditions could be "ignored".
->>>>>>> 7031efc8
 
 **0.1.1 (2014-08-16)**
 
